import time
import csv
import torch
import torch.nn as nn
from torchvision import datasets, transforms
from torch.utils.data import DataLoader
from lp_optim import LPAnnealingAdam, LPAnnealingAGD

# Define a simple neural network
class SimpleCNN(nn.Module):
    def __init__(self):
        super(SimpleCNN, self).__init__()
        self.conv1 = nn.Conv2d(1, 32, kernel_size=3, padding=1)
        self.conv2 = nn.Conv2d(32, 64, kernel_size=3, padding=1)
        self.pool = nn.MaxPool2d(kernel_size=2, stride=2, padding=0)
        self.fc1 = nn.Linear(64 * 7 * 7, 128)
        self.fc2 = nn.Linear(128, 10)
        self.dropout = nn.Dropout(0.25)

    def forward(self, x):
        x = self.pool(torch.relu(self.conv1(x)))
        x = self.pool(torch.relu(self.conv2(x)))
        x = x.view(-1, 64 * 7 * 7)  # Flatten the tensor
        x = torch.relu(self.fc1(x))
        x = self.dropout(x)
        x = self.fc2(x)
        return torch.log_softmax(x, dim=1)    

class SimpleNN(nn.Module):
    def __init__(self):
        super(SimpleNN, self).__init__()
        self.fc1 = nn.Linear(28*28, 128)
        self.fc2 = nn.Linear(128, 64)
        self.fc3 = nn.Linear(64, 10)

    def forward(self, x):
        x = x.view(-1, 28*28)
        x = torch.relu(self.fc1(x))
        x = torch.relu(self.fc2(x))
        x = self.fc3(x)
        return x

def l_0_norm(model: nn.Module):
    return ([torch.sum(torch.abs(param))  for param in model.parameters()])

# Load the MNIST dataset
def load_data(batch_size, dataset_name='MNIST'):
    transform = transforms.Compose([
        transforms.ToTensor(),
        transforms.Normalize((0.1307,), (0.3081,))
    ])

    try:
        dataset_class = getattr(datasets, dataset_name)
    except AttributeError:
        raise ValueError(f"Dataset {dataset_name} is not available in torchvision.datasets.")


    train_dataset = dataset_class(root='./data', train=True, download=True, transform=transform)
    test_dataset = dataset_class(root='./data', train=False, transform=transform)

    train_loader = DataLoader(dataset=train_dataset, batch_size=batch_size, shuffle=True)
    test_loader = DataLoader(dataset=test_dataset, batch_size=batch_size, shuffle=False)
    
    return train_loader, test_loader

def get_model_complexity(model):
    l0 = sum([(param != 0.0).sum().item() for param in model.parameters()])
    num_params = sum([param.numel() for param in model.parameters()])
    return l0, num_params

def format_time(seconds):
    """
    Converts a time duration from seconds into a human-readable format (hh:mm:ss).

    Args:
        seconds (float): Time duration in seconds.

    Returns:
        str: Time duration formatted as hh:mm:ss.
    """
    hours, rem = divmod(seconds, 3600)
    minutes, seconds = divmod(rem, 60)
    return "{:02}:{:02}:{:05.2f}".format(int(hours), int(minutes), seconds)

def log_message(message, log_path=None):
    """
    Logs a message to the console and optionally writes it to a file.

    Args:
        message (str): The message to log.
        file_path (str, optional): Path to the file where the message should be written. Defaults to None.
    """
    print(message)  # Print to console
    if log_path:
        with open(log_path, 'a') as file:
            file.write(message + '\n')  # Write to file

def train_epoch(model, device, train_loader, optimizer, criterion, epoch):
    model.train()
    correct = 0
    total = 0
    for batch_idx, (data, target) in enumerate(train_loader):
        data, target = data.to(device), target.to(device)
        optimizer.zero_grad()
        output = model(data)
        loss = criterion(output, target)
        loss.backward()
        optimizer.step()

        pred = output.argmax(dim=1, keepdim=True)
        correct += pred.eq(target.view_as(pred)).sum().item()
        total += target.size(0)

    accuracy = 100. * correct / total
    return accuracy

def validate(model, device, test_loader, criterion, epoch):
    model.eval()
    test_loss = 0
    correct = 0
    with torch.no_grad():
        for data, target in test_loader:
            data, target = data.to(device), target.to(device)
            output = model(data)
            test_loss += criterion(output, target).item()
            pred = output.argmax(dim=1, keepdim=True)
            correct += pred.eq(target.view_as(pred)).sum().item()
        l0, num_params = get_model_complexity(model)

    test_loss /= len(test_loader.dataset)
    accuracy = 100. * correct / len(test_loader.dataset)
    message = (
        f'\nTest set: '
        f'Average loss: {test_loss:.4f}, '
        f'Accuracy: {correct}/{len(test_loader.dataset)} ({accuracy:.2f}%), '
        f'Model complexity: {l0}/{num_params} parameters\n'
    )
    log_message(message)
    return test_loss, accuracy

def perform_baseline(model, device, num_epochs, train_loader, test_loader, criterion, log_path):
    optimizer = torch.optim.Adam(model.parameters())
    for epoch in range(num_epochs):
        train_accuracy = train_epoch(model, device, train_loader, optimizer, criterion, epoch)
        test_loss, test_accuracy = validate(model, device, test_loader, criterion, epoch)
        l0, num_params = get_model_complexity(model)
        log_message(
            f'Epoch {epoch + 1}/{num_epochs}, '
            f'Loss: {test_loss:.4f}, Accuracy: {test_accuracy:.2f}%, '
            f'Model Complexity: {l0}/{num_params}\n',
            log_path)
    
    # Write the results of the final epoch to the CSV file
    with open(csv_file, mode='a', newline='') as file:
        writer = csv.writer(file)
        writer.writerow(["BaselineAdam", "NA", "NA", l0, test_accuracy, test_loss])

<<<<<<< HEAD
def perform_grid_search(gamma_values, decay_rate_values, num_epochs, batch_size, learning_rate, dataset_name, csv_file, log_path):
=======
def perform_grid_search(gamma_values, decay_rate_values, num_epochs, batch_size, csv_file, log_path):
>>>>>>> ad82ba91
    device = torch.device("cuda" if torch.cuda.is_available() else "cpu")
    criterion = nn.CrossEntropyLoss()

    train_loader, test_loader = load_data(batch_size, dataset_name)
    
    # Write the header for the CSV file
    with open(csv_file, mode='w', newline='') as file:
        writer = csv.writer(file)
        writer.writerow(["Optimizer", "Gamma", "Decay Rate", "L0", "Accuracy", "Loss"])

    log_message(f'Start baseline optimizer', log_path)
    model = SimpleCNN().to(device)
    perform_baseline(model, device, num_epochs, train_loader, test_loader, criterion, log_path)
    log_message(f'End baseline optimizer', log_path)

    start_time = time.time()
    # Perform grid search
    for gamma in gamma_values:
        for decay_rate in decay_rate_values:
            model = SimpleCNN().to(device)
            log_message(f"Training with gamma={gamma}, decay_rate={decay_rate}", log_path)
            optimizer = LPAnnealingAdam(model.parameters(), alpha=decay_rate*10, decay_rate=decay_rate, start_lp=1.0, gamma=gamma)

            # Training loop
            for epoch in range(num_epochs):
                train_accuracy = train_epoch(model, device, train_loader, optimizer, criterion, epoch)
                test_loss, test_accuracy = validate(model, device, test_loader, criterion, epoch)
                l0, num_params = get_model_complexity(model)
                message = (
                    f'Epoch {epoch + 1}/{num_epochs}, '
                    f'Gamma: {gamma}, Decay Rate: {decay_rate}, '
                    f'Loss: {test_loss:.4f}, Accuracy: {test_accuracy:.2f}%, '
                    f'Model Complexity: {l0}/{num_params}\n'
                    f'Elapsed Time: {format_time(time.time() - start_time)}'
                )
                log_message(message, log_path)
            
            # Write the results of the final epoch to the CSV file
            with open(csv_file, mode='a', newline='') as file:
                writer = csv.writer(file)
                writer.writerow(["LPAnnealingAdam", gamma, decay_rate, l0, test_accuracy, test_loss])
    log_message(f'Total Elapsed Time {format_time(time.time()-start_time)}', log_path)
    log_message(f"Grid search completed and results saved to {csv_file}", log_path)


# Define the grid search parameters
# gamma_values = [round(x * 0.05, 2) for x in range(20)] + [0.99, 0.999] # 22 values
# decay_rate_values = [round(1e-4 + x * 5e-5, 7) for x in range(21)] # 21 values
gamma_values = [0.95, 0.99, .995, 0.999] # 4 values
decay_rate_values = [1e-3, 5e-3, 1e-4, 5e-4, 1e-5, 5e-5] # 6 values
num_epochs = 10
batch_size = 64
<<<<<<< HEAD
learning_rate = 0.001
dataset_name = 'MNIST'
=======
#learning_rate = 0.001
>>>>>>> ad82ba91
csv_file = 'results/grid_search_results.csv'
log_path = 'results/training_log.txt'

# Execute the grid search
<<<<<<< HEAD
perform_grid_search(gamma_values, decay_rate_values, num_epochs, batch_size, learning_rate, dataset_name, csv_file, log_path)
=======
perform_grid_search(gamma_values, decay_rate_values, num_epochs, batch_size, csv_file, log_path)
>>>>>>> ad82ba91
<|MERGE_RESOLUTION|>--- conflicted
+++ resolved
@@ -156,11 +156,7 @@
         writer = csv.writer(file)
         writer.writerow(["BaselineAdam", "NA", "NA", l0, test_accuracy, test_loss])
 
-<<<<<<< HEAD
 def perform_grid_search(gamma_values, decay_rate_values, num_epochs, batch_size, learning_rate, dataset_name, csv_file, log_path):
-=======
-def perform_grid_search(gamma_values, decay_rate_values, num_epochs, batch_size, csv_file, log_path):
->>>>>>> ad82ba91
     device = torch.device("cuda" if torch.cuda.is_available() else "cpu")
     criterion = nn.CrossEntropyLoss()
 
@@ -213,18 +209,10 @@
 decay_rate_values = [1e-3, 5e-3, 1e-4, 5e-4, 1e-5, 5e-5] # 6 values
 num_epochs = 10
 batch_size = 64
-<<<<<<< HEAD
 learning_rate = 0.001
 dataset_name = 'MNIST'
-=======
-#learning_rate = 0.001
->>>>>>> ad82ba91
 csv_file = 'results/grid_search_results.csv'
 log_path = 'results/training_log.txt'
 
 # Execute the grid search
-<<<<<<< HEAD
-perform_grid_search(gamma_values, decay_rate_values, num_epochs, batch_size, learning_rate, dataset_name, csv_file, log_path)
-=======
-perform_grid_search(gamma_values, decay_rate_values, num_epochs, batch_size, csv_file, log_path)
->>>>>>> ad82ba91
+perform_grid_search(gamma_values, decay_rate_values, num_epochs, batch_size, learning_rate, dataset_name, csv_file, log_path)